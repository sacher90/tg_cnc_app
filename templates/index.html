--- conflicted
+++ resolved
@@ -209,12 +209,6 @@
         }
         .navigation {
             display: flex;
-<<<<<<< HEAD
-            flex-wrap: wrap;
-            gap: 12px;
-            justify-content: space-between;
-            margin-top: 12px;
-=======
             flex-direction: column;
             gap: 12px;
             margin-top: 24px;
@@ -231,7 +225,6 @@
             width: 100%;
             padding: 16px;
             font-size: 1.05rem;
->>>>>>> c7cac0e3
         }
         table {
             width: 100%;
@@ -369,15 +362,9 @@
         <div class="recommendations" id="recommendationsContainer"></div>
     </div>
 
-<<<<<<< HEAD
-        <div class="navigation">
-        <button id="resetBtn" class="secondary">Отменить и начать заново</button>
-        <div>
-=======
     <div class="navigation">
         <button id="nextBtn">Далее</button>
         <div class="navigation-secondary">
->>>>>>> c7cac0e3
             <button id="backBtn" class="secondary">Назад</button>
             <button id="resetBtn" class="secondary">Отменить и начать заново</button>
         </div>
